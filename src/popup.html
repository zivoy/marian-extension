--- conflicted
+++ resolved
@@ -41,19 +41,6 @@
     .value:hover {
       text-decoration: underline;
     }
-<<<<<<< HEAD
-
-    .value.description,
-    .value.title {
-      display: -webkit-box;
-      -webkit-line-clamp: 2;
-      /* Limit to 2 lines */
-      -webkit-box-orient: vertical;
-      overflow: hidden;
-      text-overflow: ellipsis;
-      max-height: 3em;
-      /* Optional: controls vertical space */
-=======
     .value.title {
       font-size: 1rem;
       color: white;
@@ -61,12 +48,11 @@
     .value.description,
     .value.title {
       display: -webkit-box;
-      -webkit-line-clamp: 4; /* Limit to 2 lines */
+      -webkit-line-clamp: 4; /* Limit to 4 lines */
       -webkit-box-orient: vertical;
       overflow: hidden;
       text-overflow: ellipsis;
       /* max-height: 3em; // Optional: controls vertical space */
->>>>>>> 2d922d21
     }
     .row, .value, .contributor-name, .contributor-role {
       user-select: none;
@@ -76,16 +62,12 @@
       color: #4d5b71;
       margin-left: 8px;
     }
-<<<<<<< HEAD
-
-=======
     .img-score-label {
       display: inline-block;
       text-align: center;
       user-select: none;
       letter-spacing: 0.5px;
     }
->>>>>>> 2d922d21
     button {
       margin-top: 12px;
       margin-right: 8px;
