--- conflicted
+++ resolved
@@ -75,15 +75,13 @@
       text-overflow: ellipsis;
       /* max-height: 3em; // Optional: controls vertical space */
     }
-<<<<<<< HEAD
 
     .row,
     .value,
     .contributor-name,
-    .contributor-role {
-=======
-    .row, .value, .contributor-name, .contributor-role, .mapping-id, .mapping-name {
->>>>>>> 1c6e8861
+    .contributor-role,
+    .mapping-id,
+    .mapping-name {
       user-select: none;
     }
 
