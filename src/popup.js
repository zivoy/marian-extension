--- conflicted
+++ resolved
@@ -9,7 +9,7 @@
     // Remove any existing feedback first
     const existing = labelEl.querySelector('.feedback');
     if (existing) existing.remove();
-    
+
     const feedback = document.createElement('span');
     feedback.className = 'feedback';
     feedback.textContent = 'Copied!';
@@ -200,28 +200,6 @@
   div.appendChild(document.createTextNode(' '));
 
   if (Array.isArray(value)) {
-<<<<<<< HEAD
-    value.forEach(item => {
-      const itemSpan = document.createElement('span');
-      itemSpan.className = 'value';
-      itemSpan.textContent = item;
-      itemSpan.title = 'Click to copy';
-      itemSpan.style.cursor = 'pointer';
-      if (key === 'Listening Length') {
-        // Only copy the number part (e.g., "9" from "9 Hours")
-        const numberMatch = item.match(/\d+/);
-        const numberOnly = numberMatch ? numberMatch[0] : item;
-        itemSpan.addEventListener('click', () => copyToClipboard(numberOnly, div));
-      } else {
-        itemSpan.addEventListener('click', () => copyToClipboard(item, div));
-      }
-
-      div.appendChild(itemSpan);
-
-      if (item !== value[value.length - 1]) {
-        if (key === 'Author' || key === 'Narrator') {
-          div.appendChild(document.createTextNode(', ')); // comma between authors/narrators
-=======
     // Special handling for Contributors: array of objects with name/roles[]
     if (key === 'Contributors' && value.length && typeof value[0] === 'object' && Array.isArray(value[0].roles)) {
       value.forEach((contributor, idx) => {
@@ -268,7 +246,6 @@
           const numberMatch = item.match(/\d+/);
           const numberOnly = numberMatch ? numberMatch[0] : item;
           itemSpan.addEventListener('click', () => copyToClipboard(numberOnly, div));
->>>>>>> 56c915c4
         } else {
           itemSpan.addEventListener('click', () => copyToClipboard(item, div));
         }
