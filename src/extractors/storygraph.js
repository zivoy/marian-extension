import { getImageScore, logMarian, delay } from '../shared/utils.js';

async function getStoryGraphDetails() {
    logMarian('Extracting The StoryGraph details');
    const bookDetails = {};

    // Book cover image
    const imgEl = document.querySelector('.book-cover img');
    bookDetails["img"] = imgEl?.src ? getHighResImageUrl(imgEl.src) : null;
    bookDetails["imgScore"] = imgEl?.src ? await getImageScore(imgEl.src) : 0;

    // Source ID
    const sourceId = getStoryGraphBookIdFromUrl(window.location.href);
    if (sourceId) bookDetails["Source ID"] = sourceId;

    // Book title
    const h3 = document.querySelector('.book-title-author-and-series h3');
    const rawTitle = h3?.childNodes[0]?.textContent.trim();
    bookDetails["Title"] = rawTitle || null;

    // Series and series place
    const seriesEl = document.querySelectorAll('.book-title-author-and-series h3 a');
    if (seriesEl.length >= 2) {
        const seriesTitle = seriesEl[0]?.textContent.trim();
        const seriesPlaceMatch = seriesEl[1]?.textContent.match(/#(\d+)/);

        if (seriesTitle) bookDetails["Series"] = seriesTitle;
        if (seriesPlaceMatch) bookDetails["Series Place"] = seriesPlaceMatch[1];
    }

    // Author
    extractContributors(bookDetails);
    extractEditionInfo(bookDetails);
    await extractEditionDescription(bookDetails);

    // logMarian("bookDetails", bookDetails);

    return {
        ...bookDetails
    };
}

function extractContributors(bookDetails) {
    const contributors = [];

    const h3 = document.querySelector('.book-title-author-and-series h3');
    if (!h3) return;

    const contributorParagraph = h3.querySelector('p:nth-of-type(2)');
    if (contributorParagraph) {
        contributorParagraph.querySelectorAll('a').forEach(a => {
            const name = a.textContent.trim();
            if (!name) return;

            // Check the next sibling for role (e.g. (Narrator))
            const nextText = a.nextSibling?.textContent?.trim();
            const roleMatch = nextText?.match(/\(([^)]+)\)/);
            const role = roleMatch ? roleMatch[1] : "Author";

            // See if this contributor already exists
            let contributor = contributors.find(c => c.name === name);
            if (contributor) {
                // Add role if not already present
                if (!contributor.roles.includes(role)) {
                    contributor.roles.push(role);
                }
            } else {
                contributors.push({ name, roles: [role] });
            }
        });
    }

    if (contributors.length) {
        bookDetails["Contributors"] = contributors;
    }
}

function extractEditionInfo(bookDetails) {
    // Show the edition info section
    const editionInfo = document.querySelector('.edition-info');
    if (editionInfo) {
        editionInfo.style.display = 'block';
    }

    const editionEl = document.querySelector('.edition-info');
    if (!editionEl) return;

    editionEl.querySelectorAll('p').forEach(p => {
    const label = p.querySelector('span.font-semibold')?.innerText.trim().replace(':', '');
    const value = p.childNodes[1]?.textContent.trim();

    if (!label || !value) return;

    switch (label) {
        case 'ISBN/UID':
            bookDetails['ISBN-13'] = value;
            break;
        case 'Format':
            if (value.toLowerCase() === 'audio') {
                bookDetails['Reading Format'] = 'Audiobook';
            } else if (value.toLowerCase() === 'digital') {
                bookDetails['Reading Format'] = 'Ebook';
            } else {
                bookDetails['Reading Format'] = 'Physical Book';
                bookDetails['Edition Format'] = value;
            }
            break;
        case 'Language':
            bookDetails['Language'] = value;
            break;
        case 'Publisher':
            bookDetails['Publisher'] = value;
            break;
        case 'Edition Pub Date':
            bookDetails['Publication date'] = value;
            break;
    }
    });

    const durationEl = document.querySelector('p.text-sm.font-light');
    if (document.querySelector('p.text-sm.font-light')) {
        const value = durationEl.innerText.trim();
        const timeMatch = value.match(/(\d+)\s*hours?\s*(?:,|and)?\s*(\d+)?\s*minutes?/i);
        const pagesMatch = value.match(/(\d+)\s*pages?/i);

        if (timeMatch) {
            const arr = [];
            if (timeMatch[1]) arr.push(`${timeMatch[1]} hours`);
            if (timeMatch[2]) arr.push(`${timeMatch[2]} minutes`);
            bookDetails['Listening Length'] = arr;
        }
        if (pagesMatch) {
            bookDetails['Pages'] = parseInt(pagesMatch[1], 10);
        }
    }
}

async function extractEditionDescription(bookDetails) {
    const readMoreBtn = document.querySelector('.read-more-btn');
    if (readMoreBtn) {
        readMoreBtn.click();
        await delay(500); // wait for full description to load
    }

    const descriptionEl = document.querySelector('.blurb-pane .trix-content');
    bookDetails["Description"] = descriptionEl ? descriptionEl.innerText.trim() : null;
}

function getHighResImageUrl(src) {
//   return src.replace(/\/compressed\.photo\./, '/');
    return src
}

<<<<<<< HEAD
function delay(ms) {
    return new Promise(resolve => setTimeout(resolve, ms));
    
}

/**
 * Extracts the StoryGraph book ID from a StoryGraph book URL.
 */
function getStoryGraphBookIdFromUrl(url) {
  const regex = /thestorygraph\.com\/books\/([^/?]+)/i;
  const match = url.match(regex);
  return match ? match[1] : null;
}

=======
>>>>>>> f77bba45
export { getStoryGraphDetails };<|MERGE_RESOLUTION|>--- conflicted
+++ resolved
@@ -151,12 +151,6 @@
     return src
 }
 
-<<<<<<< HEAD
-function delay(ms) {
-    return new Promise(resolve => setTimeout(resolve, ms));
-    
-}
-
 /**
  * Extracts the StoryGraph book ID from a StoryGraph book URL.
  */
@@ -166,6 +160,4 @@
   return match ? match[1] : null;
 }
 
-=======
->>>>>>> f77bba45
 export { getStoryGraphDetails };