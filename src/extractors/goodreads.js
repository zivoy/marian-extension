<<<<<<< HEAD
const includedLabels = [
    'Source ID',
    'Contributors',
    'Publisher',
    'Publication date',
    'Audible.com Release Date',
    'Program Type',
    'Language',
    'Print length',
    'Listening Length', //todo
    'ISBN-10',
    'ISBN-13',
    'ASIN',
    'Series',
    'Series Place',
  ];
=======
import { getImageScore, logMarian, delay } from '../shared/utils.js';
>>>>>>> f77bba45

async function getGoodreadsDetails() {
    logMarian('Extracting GoodReads details');
    const bookDetails = {};

    const sourceId = getGoodreadsBookIdFromUrl(window.location.href);
    if (sourceId) bookDetails["Source ID"] = sourceId;

    const imgEl = document.querySelector('.BookCover__image img');
    bookDetails["img"] = imgEl?.src ? getHighResImageUrl(imgEl.src) : null;
    bookDetails["imgScore"] = imgEl?.src ? await getImageScore(imgEl.src) : 0;
    bookDetails["Title"] = document.querySelector('[data-testid="bookTitle"]')?.innerText.trim();

    const button = document.querySelector('.ContributorLinksList button[aria-label="Show all contributors"]');
    if (button) {
        button.click();
        await delay(1500); // wait for contributors to load
    }

  getContributors(bookDetails);
  extractEditionDetails(bookDetails);
  extractSeriesInfo(bookDetails);

    // Extract edition format and pages
    const editionFormatEl = document.querySelector('[data-testid="pagesFormat"]')?.innerText.trim();
    if (editionFormatEl) {
        const pagesMatch = editionFormatEl.match(/^(\d+)\s+pages,\s*(.+)$/);
        if (pagesMatch) {
            bookDetails["Pages"] = parseInt(pagesMatch[1], 10);
            bookDetails["Edition Format"] = pagesMatch[2];
        } else {
            bookDetails["Edition Format"] = editionFormatEl;
        }
    }
    const descriptionEl = document.querySelector('[data-testid="contentContainer"] .Formatted');
    bookDetails["Description"] = descriptionEl ? descriptionEl.innerText.trim() : null;

    if (bookDetails["Edition Format"]?.includes("Kindle")) {
        bookDetails['Reading Format'] = 'Ebook'; 
    } else if (bookDetails["Edition Format"].includes("Audible") || bookDetails["Edition Format"].includes("Audiobook")) {
        bookDetails['Reading Format'] = 'Audiobook';
    } else {
        bookDetails['Reading Format'] = 'Physical Book';
    }

    // logMarian("bookDetails", bookDetails);

    return {
    ...bookDetails,
  };
}

function getHighResImageUrl(src) {
//   return src.replace(/\/compressed\.photo\./, '/');
    return src
}

function getContributors(bookDetails) {
  // Collect contributors as { name, roles: [] }
  const contributors = [];

  document.querySelectorAll('.ContributorLinksList [data-testid="name"]').forEach(nameEl => {
    const roleEl = nameEl.parentElement.querySelector('[data-testid="role"]');
    const name = nameEl.innerText.trim();
    let roles = roleEl?.innerText || "Author";
    // Remove parentheses from roles
    roles = roles.replace(/[()]/g, '');

    // Split roles by comma if multiple roles are present
    const rolesArr = roles.split(',').map(roleRaw => roleRaw.trim() || "Author");

    if (!name) return;

    // Check if this name already exists in contributors
    let contributor = contributors.find(c => c.name === name);
    if (contributor) {
      // Add any new roles not already present
      rolesArr.forEach(role => {
        if (!contributor.roles.includes(role)) {
          contributor.roles.push(role);
        }
      });
    } else {
      contributors.push({ name, roles: rolesArr });
    }
  });

  if (contributors.length) {
    bookDetails["Contributors"] = contributors;
  }
}

function extractEditionDetails(bookDetails) {
  const editionRoot = document.querySelector('.EditionDetails dl');
  if (!editionRoot) return;

  editionRoot.querySelectorAll('.DescListItem').forEach(item => {
    const label = item.querySelector('dt')?.innerText.trim();
    const content = item.querySelector('[data-testid="contentContainer"]')?.innerText.trim();
    // logMarian(`Found label: "${label}", content: "${content}"`);

    if (!label || !content) return;

    if (label === 'Published') {
      const [datePart, publisherPart] = content.split(' by ');
      bookDetails['Publication date'] = datePart?.trim();
      bookDetails['Publisher'] = publisherPart?.trim();
    }

    if (label === 'ISBN') {
        const isbn13Match = content.match(/\b\d{13}\b/);
        const isbn10Match = content.match(/ISBN10:\s*([\dX]{10})/i);

        if (isbn13Match) bookDetails['ISBN-13'] = isbn13Match[0];
        if (isbn10Match) bookDetails['ISBN-10'] = isbn10Match[1];
    }

    if (label === 'ASIN') {
      bookDetails['ASIN'] = content;
    }

    if (label === 'Language') {
      bookDetails['Language'] = content;
    }
  });
}

function extractSeriesInfo(bookDetails) {
  const workDetails = document.querySelector('.WorkDetails');
  if (!workDetails) return;

  workDetails.querySelectorAll('.DescListItem').forEach(item => {
    const label = item.querySelector('dt')?.innerText.trim();
    if (label !== 'Series') return;

    const contentEl = item.querySelector('[data-testid="contentContainer"]');
    if (!contentEl) return;

    const seriesLink = contentEl.querySelector('a');
    const fullText = contentEl.innerText.trim();

    const seriesName = seriesLink?.innerText.trim() || '';
    const seriesPlaceMatch = fullText.match(/\(#(\d+)\)/);

    if (seriesName) {
      bookDetails['Series'] = seriesName;
    }

    if (seriesPlaceMatch) {
      bookDetails['Series Place'] = seriesPlaceMatch[1];
    }
  });
}

<<<<<<< HEAD
/**
 * Extracts the Goodreads book ID from a Goodreads book URL.
 */
function getGoodreadsBookIdFromUrl(url) {
  const regex = /goodreads\.com\/book\/show\/(\d+)(?:[.\-/]|$)/i;
  const match = url.match(regex);
  return match ? match[1] : null;
}



=======
>>>>>>> f77bba45
export { getGoodreadsDetails };<|MERGE_RESOLUTION|>--- conflicted
+++ resolved
@@ -1,23 +1,4 @@
-<<<<<<< HEAD
-const includedLabels = [
-    'Source ID',
-    'Contributors',
-    'Publisher',
-    'Publication date',
-    'Audible.com Release Date',
-    'Program Type',
-    'Language',
-    'Print length',
-    'Listening Length', //todo
-    'ISBN-10',
-    'ISBN-13',
-    'ASIN',
-    'Series',
-    'Series Place',
-  ];
-=======
 import { getImageScore, logMarian, delay } from '../shared/utils.js';
->>>>>>> f77bba45
 
 async function getGoodreadsDetails() {
     logMarian('Extracting GoodReads details');
@@ -172,7 +153,6 @@
   });
 }
 
-<<<<<<< HEAD
 /**
  * Extracts the Goodreads book ID from a Goodreads book URL.
  */
@@ -184,6 +164,4 @@
 
 
 
-=======
->>>>>>> f77bba45
 export { getGoodreadsDetails };