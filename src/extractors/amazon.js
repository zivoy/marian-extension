import { getImageScore, logMarian, delay } from '../shared/utils.js';
const bookSeriesRegex = /^Book (\d+) of \d+$/i;

<<<<<<< HEAD
const includedLabels = [
  'Contributors',
  'Publisher',
  'Publication date',
  'Program Type',
  'Language',
  'Print length',
  'Listening Length',
  'ISBN-10',
  'ISBN-13',
  'ASIN',
  'Series',
  'Series Place',
  'Version',
  'Edition'
];
=======
const includedLabels = new Set([
    'Contributors',
    'Publisher',
    'Publication date',
    'Program Type',
    'Language',
    'Print length',
    'Listening Length',
    'ISBN-10',
    'ISBN-13',
    'ASIN',
    'Series',
    'Series Place',
  ]);
>>>>>>> 86426062

async function getAmazonDetails() {
	logMarian('Extracting Amazon details');

  const imgEl = document.querySelector('#imgBlkFront, #landingImage');
  const bookDetails = getDetailBullets();
  const audibleDetails = getAudibleDetails();
  const contributors = extractAmazonContributors();

  bookDetails["Edition Format"] = getSelectedFormat() || '';
  bookDetails["Title"] = document.querySelector('#productTitle')?.innerText.trim();
  bookDetails["Description"] = getBookDescription() || '';
  bookDetails["img"] = imgEl?.src ? getHighResImageUrl(imgEl.src) : null;
  bookDetails["imgScore"] = imgEl?.src ? await getImageScore(imgEl.src) : 0;
  bookDetails["Contributors"] = contributors;
  
  if (bookDetails["Edition Format"]?.includes("Kindle")) {
    bookDetails['Reading Format'] = 'Ebook'; 
  } else if (
    bookDetails["Edition Format"]?.toLowerCase().includes("audio") ||
    bookDetails["Edition Format"]?.toLowerCase().includes("audible") ||
    bookDetails["Edition Format"]?.toLowerCase().includes("mp3") ||
    bookDetails["Edition Format"]?.toLowerCase().includes("cd")
  ) {
    bookDetails['Reading Format'] = 'Audiobook';
  } else {
    bookDetails['Reading Format'] = 'Physical Book';
  }

  const version = bookDetails['Version'] || audibleDetails['Version'];
  const edition = bookDetails["Edition"];
  if (!!version && !!edition) { // if both edition and version are present mix them
    bookDetails["Edition Information"] = `${edition}; ${version}`;
  } else { // otherwise pick one or leave it undefined if neither exist
    bookDetails["Edition Information"] = edition || version;
  }
  // maybe delete? to prevent duplicates
  // delete bookDetails['Version'];
  // delete audibleDetails['Version'];
  // delete bookDetails["Edition"]

  // logMarian("bookDetails", bookDetails);
  // logMarian("audibleDetails", audibleDetails);
 
  return {
    ...bookDetails,
    ...audibleDetails,
  };
}

function getHighResImageUrl(src) {
  return src.replace(/\._[^.]+(?=\.)/, '');
}

function getDetailBullets() {
  const bullets = document.querySelectorAll('#detailBullets_feature_div li');
  const details = {};

  bullets.forEach(li => {
    // Identify the edition labels, skip if not found
    const labelSpan = li.querySelector('span.a-text-bold');
    if (!labelSpan) return;

    // Clean up label text
    let label = labelSpan.textContent
      .replace(/[\u200E\u200F\u202A-\u202E:\u00A0\uFEFF‎‏]/g, '')
      .replace(':', '')
      .trim();

    // Fetch and clean the value of the detail
    const valueSpan = labelSpan.nextElementSibling;
    let value = valueSpan?.textContent?.replace(/\s+/g, ' ').trim();

    // Handle book series special case
    const match = bookSeriesRegex.exec(label) || bookSeriesRegex.exec(value);
    if (match) {
      details['Series'] = value;
      details['Series Place'] = match[1];
      return;
    }

    // logMarian(label, includedLabels.has(label));
    // Print debug info for labels not included
    // skip if not included in the list
    if (!includedLabels.has(label)) {
      // logMarian(`Label not currently included: "${label}"`);
      return;
    }

    // Final check that both label and value are present
    if (!label || !value) return;

    // Rename "Print length" to "Pages" and extract number only
    if (label === 'Print length') {
      label = 'Pages';
      const pageMatch = value.match(/\d+/);
      value = pageMatch ? pageMatch[0] : value;
    }

    details[label] = value;
  });

  return details;
}

function getAudibleDetails() {
  const table = document.querySelector('#audibleProductDetails table');
  if (!table) return {};

  const details = {};
  const rows = table.querySelectorAll('tr');

  rows.forEach(row => {
    const label = row.querySelector('th span')?.textContent?.trim();
    const value = row.querySelector('td')?.innerText?.trim();
    const match = bookSeriesRegex.exec(label) || bookSeriesRegex.exec(value);

    // Handle book series special case
    if (match) {
      details['Series'] = value;
      details['Series Place'] = match[1];
      return;
    }

    // Match any Audible.<TLD> Release Date
    if (/^Audible\.[^\s]+ Release Date$/i.test(label)) {
      details['Publication date'] = value;
    } else if (label === 'Audible.com Release Date') {
      details['Publication date'] = value;
    } else if (label === 'Program Type') {
      details['Reading Format'] = value;
      details['Edition Format'] = "Audible";
    } else if (label === 'Listening Length') {
      const timeMatch = value.match(/(\d+)\s*hours?\s*(?:and)?\s*(\d+)?\s*minutes?/i);
      if (timeMatch) {
        const arr = [];
        if (timeMatch[1]) arr.push(`${timeMatch[1]} hours`);
        if (timeMatch[2]) arr.push(`${timeMatch[2]} minutes`);
        details['Listening Length'] = arr;
      } else {
        details['Listening Length'] = value;
      }
    } else if (label && value && includedLabels.has(label)) {
      details[label] = value;
    }
  });

  // Extract image (if available)
  const imgEl = document.querySelector('#audibleProductImage img');
  if (imgEl?.src) {
    details.img = imgEl.src;
  }

  return details;
}

function getBookDescription() {
  const container = document.querySelector('#bookDescription_feature_div .a-expander-content');
  if (!container) return '';
  
  // Replace <br> tags with newlines, then get all text content
  let html = container.innerHTML.replace(/<br\s*\/?>/gi, '\n');
  // Create a temporary element to parse the modified HTML
  const tempDiv = document.createElement('div');
  tempDiv.innerHTML = html;
  let text = tempDiv.textContent || '';
  
  return text.trim().replace(/\s+/g, ' ');
}

function getSelectedFormat() {
  const selected = document.querySelector('#tmmSwatches .swatchElement.selected .slot-title span[aria-label]');
  if (selected) {
    return selected.getAttribute('aria-label')?.replace(' Format:', '').trim();
  }
  return null;
}

function extractAmazonContributors() {
  const contributors = [];

  const authorSpans = document.querySelectorAll('#bylineInfo .author');
  authorSpans.forEach(span => {
    const name = span.querySelector('a')?.innerText.trim();
    const roleText = span.querySelector('.contribution span')?.innerText.trim();
    let roles = [];

    if (roleText) {
      // e.g., "(Author)", "(Illustrator)", "(Author, Narrator)"
      const roleMatch = roleText.match(/\(([^)]+)\)/);
      if (roleMatch) {
        // Split by comma and trim each role
        roles = roleMatch[1].split(',').map(r => r.trim());
      }
    } else {
      roles.push("Contributor"); // fallback if role is missing
    }

    // Ignore if any role is Publisher
    if (roles.includes("Publisher")) return;

    if (name) {
      // Check for duplicates and merge roles
      const existing = contributors.find(c => c.name === name);
      if (existing) {
        roles.forEach(role => {
          if (!existing.roles.includes(role)) existing.roles.push(role);
        });
      } else {
        contributors.push({ name, roles });
      }
    }
  });

  return contributors;
}

export { getAmazonDetails };<|MERGE_RESOLUTION|>--- conflicted
+++ resolved
@@ -1,24 +1,6 @@
 import { getImageScore, logMarian, delay } from '../shared/utils.js';
 const bookSeriesRegex = /^Book (\d+) of \d+$/i;
 
-<<<<<<< HEAD
-const includedLabels = [
-  'Contributors',
-  'Publisher',
-  'Publication date',
-  'Program Type',
-  'Language',
-  'Print length',
-  'Listening Length',
-  'ISBN-10',
-  'ISBN-13',
-  'ASIN',
-  'Series',
-  'Series Place',
-  'Version',
-  'Edition'
-];
-=======
 const includedLabels = new Set([
     'Contributors',
     'Publisher',
@@ -32,8 +14,9 @@
     'ASIN',
     'Series',
     'Series Place',
+    'Version',
+    'Edition'
   ]);
->>>>>>> 86426062
 
 async function getAmazonDetails() {
 	logMarian('Extracting Amazon details');
