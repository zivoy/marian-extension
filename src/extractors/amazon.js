import { getImageScore, logMarian, getFormattedText } from '../shared/utils.js';
const bookSeriesRegex = /^Book (\d+) of \d+$/i;

<<<<<<< HEAD
const includedLabels = [
  'Contributors',
  'Publisher',
  'Publication date',
  'Program Type',
  'Language',
  'Print length',
  'Listening Length',
  'ISBN-10',
  'ISBN-13',
  'ASIN',
  'Series',
  'Series Place',
];
=======
const includedLabels = new Set([
    'Contributors',
    'Publisher',
    'Publication date',
    'Program Type',
    'Language',
    'Print length',
    'Listening Length',
    'ISBN-10',
    'ISBN-13',
    'ASIN',
    'Series',
    'Series Place'
  ]);
>>>>>>> 6c4c624c

async function getAmazonDetails() {
  logMarian('Extracting Amazon details');

  const imgEl = document.querySelector('#imgBlkFront, #landingImage');
  const bookDetails = getDetailBullets();
  const audibleDetails = getAudibleDetails();
  const contributors = extractAmazonContributors();

  bookDetails["Edition Format"] = getSelectedFormat() || '';
  bookDetails["Title"] = document.querySelector('#productTitle')?.innerText.trim();
  bookDetails["Description"] = getBookDescription() || '';
  bookDetails["img"] = imgEl?.src ? getHighResImageUrl(imgEl.src) : null;
  bookDetails["imgScore"] = imgEl?.src ? await getImageScore(imgEl.src) : 0;
  bookDetails["Contributors"] = contributors;
<<<<<<< HEAD

  if (bookDetails["Edition Format"] == "Kindle") {
    bookDetails['Reading Format'] = 'Ebook';
  } else if (bookDetails["Edition Format"] == "Audible") {
=======
  
  if (bookDetails["Edition Format"]?.includes("Kindle")) {
    bookDetails['Reading Format'] = 'Ebook'; 
  } else if (
    bookDetails["Edition Format"]?.toLowerCase().includes("audio") ||
    bookDetails["Edition Format"]?.toLowerCase().includes("audible") ||
    bookDetails["Edition Format"]?.toLowerCase().includes("mp3") ||
    bookDetails["Edition Format"]?.toLowerCase().includes("cd")
  ) {
>>>>>>> 6c4c624c
    bookDetails['Reading Format'] = 'Audiobook';
  } else {
    bookDetails['Reading Format'] = 'Physical Book';
  }

  const version = bookDetails['Version'] || audibleDetails['Version'];
  const edition = bookDetails["Edition"];
  if (!!version && !!edition) { // if both edition and version are present mix them
    bookDetails["Edition Information"] = `${edition}; ${version}`;
  } else { // otherwise pick one or leave it undefined if neither exist
    bookDetails["Edition Information"] = edition || version;
  }

  // logMarian("bookDetails", bookDetails);
  // logMarian("audibleDetails", audibleDetails);
<<<<<<< HEAD

  return {
=======
 
  const mergedDetails = {
>>>>>>> 6c4c624c
    ...bookDetails,
    ...audibleDetails,
  };

  delete mergedDetails.Edition;
  delete mergedDetails.Version;

  return mergedDetails;
}

function getHighResImageUrl(src) {
  return src.replace(/\._[^.]+(?=\.)/, '');
}

function getDetailBullets() {
  const bullets = document.querySelectorAll('#detailBullets_feature_div li');
  const details = {};

  bullets.forEach(li => {
    // Identify the edition labels, skip if not found
    const labelSpan = li.querySelector('span.a-text-bold');
    if (!labelSpan) return;

    // Clean up label text
    let label = labelSpan.textContent
      .replace(/[\u200E\u200F\u202A-\u202E:\u00A0\uFEFF‎‏]/g, '')
      .replace(':', '')
      .trim();

    // Fetch and clean the value of the detail
    const valueSpan = labelSpan.nextElementSibling;
    let value = valueSpan?.textContent?.replace(/\s+/g, ' ').trim();

    // Handle book series special case
    const match = bookSeriesRegex.exec(label) || bookSeriesRegex.exec(value);
    if (match) {
      details['Series'] = value;
      details['Series Place'] = match[1];
      return;
    }

    if ((label === 'Edition' || label === 'Version') && value) {
      details[label] = value;
      if (label === 'Edition' && !details['Edition Format']) {
        details['Edition Format'] = value;
      }
      return;
    }

    // Print debug info for labels not included
    // skip if not included in the list
    if (!includedLabels.has(label)) {
      // logMarian(`Label not currently included: "${label}"`);
      return;
    }

    // Final check that both label and value are present
    if (!label || !value) return;

    // Rename "Print length" to "Pages" and extract number only
    if (label === 'Print length') {
      label = 'Pages';
      const pageMatch = value.match(/\d+/);
      value = pageMatch ? pageMatch[0] : value;
    }

    details[label] = value;
  });

  return details;
}

function getAudibleDetails() {
  const table = document.querySelector('#audibleProductDetails table');
  if (!table) return {};

  const details = {};
  const rows = table.querySelectorAll('tr');

  rows.forEach(row => {
    const label = row.querySelector('th span')?.textContent?.trim();
    const value = row.querySelector('td')?.innerText?.trim();
    const match = bookSeriesRegex.exec(label) || bookSeriesRegex.exec(value);

    // Handle book series special case
    if (match) {
      details['Series'] = value;
      details['Series Place'] = match[1];
      return;
    }

    if ((label === 'Edition' || label === 'Version') && value) {
      details[label] = value;
      if (label === 'Edition' && !details['Edition Format']) {
        details['Edition Format'] = value;
      }
      return;
    }

    // Match any Audible.<TLD> Release Date
    if (/^Audible\.[^\s]+ Release Date$/i.test(label)) {
      details['Publication date'] = value;
    } else if (label === 'Audible.com Release Date') {
      details['Publication date'] = value;
    } else if (label === 'Program Type') {
      details['Reading Format'] = value;
      details['Edition Format'] = "Audible";
    } else if (label === 'Listening Length') {
      const timeMatch = value.match(/(\d+)\s*hours?\s*(?:and)?\s*(\d+)?\s*minutes?/i);
      if (timeMatch) {
        const arr = [];
        if (timeMatch[1]) arr.push(`${timeMatch[1]} hours`);
        if (timeMatch[2]) arr.push(`${timeMatch[2]} minutes`);
        details['Listening Length'] = arr;
      } else {
        details['Listening Length'] = value;
      }
    } else if (label && value && includedLabels.has(label)) {
      details[label] = value;
    }
  });

  // Extract image (if available)
  const imgEl = document.querySelector('#audibleProductImage img');
  if (imgEl?.src) {
    details.img = imgEl.src;
  }

  return details;
}

function getBookDescription() {
  const container = document.querySelector('#bookDescription_feature_div .a-expander-content');
  if (!container) return '';

  return getFormattedText(container);
}

function getSelectedFormat() {
  const selected = document.querySelector('#tmmSwatches .swatchElement.selected .slot-title span[aria-label]');
  if (selected) {
    return selected.getAttribute('aria-label')?.replace(' Format:', '').trim();
  }
  return null;
}

function extractAmazonContributors() {
  const contributors = [];

  const authorSpans = document.querySelectorAll('#bylineInfo .author');
  authorSpans.forEach(span => {
    const name = span.querySelector('a')?.innerText.trim();
    const roleText = span.querySelector('.contribution span')?.innerText.trim();
    let roles = [];

    if (roleText) {
      // e.g., "(Author)", "(Illustrator)", "(Author, Narrator)"
      const roleMatch = roleText.match(/\(([^)]+)\)/);
      if (roleMatch) {
        // Split by comma and trim each role
        roles = roleMatch[1].split(',').map(r => r.trim());
      }
    } else {
      roles.push("Contributor"); // fallback if role is missing
    }

    // Ignore if any role is Publisher
    if (roles.includes("Publisher")) return;

    if (name) {
      // Check for duplicates and merge roles
      const existing = contributors.find(c => c.name === name);
      if (existing) {
        roles.forEach(role => {
          if (!existing.roles.includes(role)) existing.roles.push(role);
        });
      } else {
        contributors.push({ name, roles });
      }
    }
  });

  return contributors;
}

export { getAmazonDetails };<|MERGE_RESOLUTION|>--- conflicted
+++ resolved
@@ -1,22 +1,6 @@
 import { getImageScore, logMarian, getFormattedText } from '../shared/utils.js';
 const bookSeriesRegex = /^Book (\d+) of \d+$/i;
 
-<<<<<<< HEAD
-const includedLabels = [
-  'Contributors',
-  'Publisher',
-  'Publication date',
-  'Program Type',
-  'Language',
-  'Print length',
-  'Listening Length',
-  'ISBN-10',
-  'ISBN-13',
-  'ASIN',
-  'Series',
-  'Series Place',
-];
-=======
 const includedLabels = new Set([
     'Contributors',
     'Publisher',
@@ -31,7 +15,6 @@
     'Series',
     'Series Place'
   ]);
->>>>>>> 6c4c624c
 
 async function getAmazonDetails() {
   logMarian('Extracting Amazon details');
@@ -47,12 +30,6 @@
   bookDetails["img"] = imgEl?.src ? getHighResImageUrl(imgEl.src) : null;
   bookDetails["imgScore"] = imgEl?.src ? await getImageScore(imgEl.src) : 0;
   bookDetails["Contributors"] = contributors;
-<<<<<<< HEAD
-
-  if (bookDetails["Edition Format"] == "Kindle") {
-    bookDetails['Reading Format'] = 'Ebook';
-  } else if (bookDetails["Edition Format"] == "Audible") {
-=======
   
   if (bookDetails["Edition Format"]?.includes("Kindle")) {
     bookDetails['Reading Format'] = 'Ebook'; 
@@ -62,7 +39,6 @@
     bookDetails["Edition Format"]?.toLowerCase().includes("mp3") ||
     bookDetails["Edition Format"]?.toLowerCase().includes("cd")
   ) {
->>>>>>> 6c4c624c
     bookDetails['Reading Format'] = 'Audiobook';
   } else {
     bookDetails['Reading Format'] = 'Physical Book';
@@ -78,13 +54,8 @@
 
   // logMarian("bookDetails", bookDetails);
   // logMarian("audibleDetails", audibleDetails);
-<<<<<<< HEAD
-
-  return {
-=======
  
   const mergedDetails = {
->>>>>>> 6c4c624c
     ...bookDetails,
     ...audibleDetails,
   };
