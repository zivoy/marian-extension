--- conflicted
+++ resolved
@@ -6,14 +6,8 @@
   /^https:\/\/app\.thestorygraph\.com\/books\/[0-9a-fA-F-]+$/
 ];
 
-<<<<<<< HEAD
 export function isAllowedUrl(url) {
-  console.log(`Checking if URL is allowed: ${url}`);
-  console.log(ALLOWED_PATTERNS.some(pattern => pattern.test(url)))
-=======
-function isAllowedUrl(url) {
   // console.log(`Checking if URL is allowed: ${url}`);
   // console.log(ALLOWED_PATTERNS.some(pattern => pattern.test(url)))
->>>>>>> 56c915c4
   return ALLOWED_PATTERNS.some(pattern => pattern.test(url));
 }