{
	"author": "Jacob Tender",
	"background": {
		"scripts": [
			"background.js"
		]
	},
	"browser_specific_settings": {
		"gecko": {
			"id": "marian@jacobtender.net"
		}
	},
	"sidebar_action": {
		"default_icon": {
			"128": "icons/icon.png"
		},
		"default_title": "Marian",
		"default_panel": "popup.html"
	},
	"permissions": [
		"storage",
<<<<<<< HEAD
=======
		"scripting",
>>>>>>> 1c6e8861
		"activeTab",
		"tabs",
		"notifications"
	]
}<|MERGE_RESOLUTION|>--- conflicted
+++ resolved
@@ -19,10 +19,7 @@
 	},
 	"permissions": [
 		"storage",
-<<<<<<< HEAD
-=======
 		"scripting",
->>>>>>> 1c6e8861
 		"activeTab",
 		"tabs",
 		"notifications"
