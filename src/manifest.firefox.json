--- conflicted
+++ resolved
@@ -18,11 +18,7 @@
 		"default_panel": "popup.html"
 	},
 	"permissions": [
-<<<<<<< HEAD
 		"storage",
-		"scripting",
-=======
->>>>>>> 25f34649
 		"activeTab",
 		"tabs",
 		"notifications"
