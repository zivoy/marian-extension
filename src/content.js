--- conflicted
+++ resolved
@@ -4,12 +4,9 @@
 import { getGoogleBooksDetails } from './extractors/googlebooks.js';
 import { getKoboDetails } from './extractors/kobo.js';
 import { getLibroDetails } from './extractors/librofm.js';
-<<<<<<< HEAD
 import { getIsbnSearchDetails } from './extractors/isbnsearch.js'
-=======
 import { getIsbnDeDetails } from './extractors/isbnde.js';
 import { getDnbDeDetails } from './extractors/dnbde.js';
->>>>>>> 7bb55cf8
 import { logMarian } from './shared/utils.js';
 
 
