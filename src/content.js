import { getAmazonDetails } from './extractors/amazon.js';
import { getGoodreadsDetails } from './extractors/goodreads.js';
import { getStoryGraphDetails } from './extractors/storygraph.js';
<<<<<<< HEAD
import { getGoogleBooksDetails } from './extractors/googlebooks.js';
=======
import { logMarian } from './shared/utils.js';
>>>>>>> f77bba45


async function getDetails() {
  const url = window.location.href;
  logMarian(`Current URL: ${url}`);
  if (url.includes('amazon.com')) return await getAmazonDetails();
  if (url.includes('goodreads.com')) return await getGoodreadsDetails();
  if (url.includes('thestorygraph.com')) return await getStoryGraphDetails();
<<<<<<< HEAD
  if (url.includes('isbnsearch.org')) return getIsbnSearchDetails();
  if (url.includes('google.com')) return await getGoogleBooksDetails();
=======
  if (url.includes('isbnsearch.org')) return await getIsbnSearchDetails();
>>>>>>> f77bba45
  return {};
}

chrome.runtime.onMessage.addListener((msg, sender, sendResponse) => {
  if (msg === 'ping') {
    sendResponse('pong');
  }

  if (msg === 'getDetails') {
    const send = async () => {
      const details = await getDetails();
      sendResponse(details);
    };

    if (document.readyState === 'loading') {
      document.addEventListener('DOMContentLoaded', send);
    } else {
      send();
    }

    // Important: keep the message channel open for async response
    return true;
  }
});

console.log('[👩🏻‍🏫 Marian] content.js loaded');<|MERGE_RESOLUTION|>--- conflicted
+++ resolved
@@ -1,11 +1,8 @@
 import { getAmazonDetails } from './extractors/amazon.js';
 import { getGoodreadsDetails } from './extractors/goodreads.js';
 import { getStoryGraphDetails } from './extractors/storygraph.js';
-<<<<<<< HEAD
 import { getGoogleBooksDetails } from './extractors/googlebooks.js';
-=======
 import { logMarian } from './shared/utils.js';
->>>>>>> f77bba45
 
 
 async function getDetails() {
@@ -14,12 +11,8 @@
   if (url.includes('amazon.com')) return await getAmazonDetails();
   if (url.includes('goodreads.com')) return await getGoodreadsDetails();
   if (url.includes('thestorygraph.com')) return await getStoryGraphDetails();
-<<<<<<< HEAD
   if (url.includes('isbnsearch.org')) return getIsbnSearchDetails();
   if (url.includes('google.com')) return await getGoogleBooksDetails();
-=======
-  if (url.includes('isbnsearch.org')) return await getIsbnSearchDetails();
->>>>>>> f77bba45
   return {};
 }
 
