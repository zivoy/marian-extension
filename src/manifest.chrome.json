{
	"background": {
		"service_worker": "background.js",
		"type": "classic"
	},
	"side_panel": {
		"default_path": "popup.html"
	},
	"permissions": [
		"downloads",
		"activeTab",
		"tabs",
		"sidePanel",
		"storage",
<<<<<<< HEAD
=======
		"scripting",
>>>>>>> 1c14dff7
		"notifications"
	]
}<|MERGE_RESOLUTION|>--- conflicted
+++ resolved
@@ -12,10 +12,7 @@
 		"tabs",
 		"sidePanel",
 		"storage",
-<<<<<<< HEAD
-=======
 		"scripting",
->>>>>>> 1c14dff7
 		"notifications"
 	]
 }