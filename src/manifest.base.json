--- conflicted
+++ resolved
@@ -72,9 +72,7 @@
 				"https://www.google.com/books/*",
 				"https://www.kobo.com/*/*/*book/*",
 				"https://libro.fm/audiobooks/*",
-<<<<<<< HEAD
-				"https://isbnsearch.org/isbn/*"
-=======
+				"https://isbnsearch.org/isbn/*",
 
 				"https://isbn.de/buch/*",
 				"https://isbn.de/ebook/*",
@@ -85,7 +83,6 @@
 
 				"https://portal.dnb.de/*",
 				"https://deposit.dnb.de/*"
->>>>>>> 7bb55cf8
 			],
 			"js": [
 				"content.js"
