import SettingsManager from "./settings";
import { normalizeUrl } from "../extractors";

let __lastFetchedNorm = '';

export function setLastFetchedUrl(url) {
  __lastFetchedNorm = normalizeUrl(url);
}

export function getLastFetchedUrl() {
  return __lastFetchedNorm;
}

export function buildIssueUrl(tabUrl) {
  let domain = '(unknown domain)';
  try { domain = new URL(tabUrl).hostname.replace(/^www\./, ''); } catch { }
  const title = `Unsupported URL detected on ${domain}`;
  const body = [
    'This page is not currently supported by the Marian extension:',
    '', tabUrl, '',
    '**Steps to reproduce:**',
    '1. Open the above URL with the extension installed',
    '2. Open the extension sidebar',
    '3. See that details are not loaded',
    '', '**Expected behavior:**',
    'Details should load for supported product pages.'
  ].join('\n');
  const labels = 'bug';
  return 'https://github.com/jacobtender/marian-extension/issues/new'
    + `?title=${encodeURIComponent(title)}`
    + `&body=${encodeURIComponent(body)}`
    + `&labels=${encodeURIComponent(labels)}`;
}

/**
  * @typedef {Object} ToggleSetting
  * @property {"toggle"} type
  * @property {string} label
  * @property {boolean} default
  *
  * @typedef {Object} SelectionSetting
  * @property {"selection"} type
  * @property {string} label
  * @property {Record<string, string>} options Map of option values to display labels
  * @property {string} default Must be one of the keys in options
  *
  * @typedef {ToggleSetting | SelectionSetting} SettingOption
  */

/** @param {SelectionSetting} setting */
function validateSelectionSetting(setting) {
  if (setting.type === 'selection' && !(setting.default in setting.options)) {
    throw new Error(
      `Default value "${setting.default}" is not a valid option. ` +
      `Valid options are: ${Object.keys(setting.options).join(', ')}`
    );
  }
}

/**
  * Takes in an object with the settings and returns a settings object 
  *
  * @param {HTMLElement} settingsContainer the HTML element to insert the options into 
  * @param {Record<string, SettingOption>} settingOptions 
  * @returns {SettingsManager}
  */
export function SetupSettings(settingsContainer, settingOptions) {
  // validate options and create defaults options
  const options = {};
  Object.entries(settingOptions).forEach(([setting, settingInfo]) => {
    switch (settingInfo.type) {
      case "toggle":
        break;
      case "selection":
        validateSelectionSetting(settingInfo);
        break;
      default:
        throw `Unhandled setting type "${settingInfo.type}"`;
    }
    options[setting] = settingInfo.default;
  });

  const settingsObj = new SettingsManager(options);

  // fill in settings container
  settingsObj.get().then((settings) => {
    Object.entries(settings).forEach(([setting, value]) => {
      const info = settingOptions[setting];

      const settingItem = document.createElement('div');
      settingItem.className = 'setting-item';

      const label = document.createElement('label');
      settingItem.appendChild(label);

      switch (info.type) {
        case "toggle":
          // Create checkbox with label
          label.className = 'checkbox-label';

          const checkbox = document.createElement('input');
          checkbox.type = 'checkbox';
          checkbox.checked = value;
          checkbox.addEventListener('change', (e) => {
            settingsObj.set(setting, e.target.checked);
          });

<<<<<<< HEAD
          label.appendChild(checkbox);
          label.appendChild(document.createTextNode(' ' + info.label));
=======
          const textSpan = document.createElement('span');
          textSpan.textContent = info.label;

          label.appendChild(textSpan);
          label.appendChild(checkbox);
>>>>>>> 6564c176
          break;

        case "selection":
          // Create select dropdown with label
          label.className = 'setting-label';
          label.textContent = info.label;

          const select = document.createElement('select');
          Object.entries(info.options).forEach(([optionValue, optionLabel]) => {
            const option = document.createElement('option');
            option.value = optionValue;
            option.textContent = optionLabel;
            option.selected = optionValue === value;
            select.appendChild(option);
          });

          select.addEventListener('change', (e) => {
            settingsObj.set(setting, e.target.value);
          });

          settingItem.appendChild(select);
          break;
      }

      settingsContainer.appendChild(settingItem);
    });
  });

  return settingsObj;
}

/**
 * Gets the current active tab
 *
 * @returns {Promise<chrome.tabs.Tab | undefined>} A promise that resolves to the active tab object, or undefined if no active tab is found.
 */
export async function getCurrentTab() {
  const [tab] = await chrome.tabs.query({ active: true, currentWindow: true });
  return tab;
}

/**
 * Calculates and returns the check digit for an isbn10
 * Returns the check digit or undefined if the isbn is invalid
 *
 * @param {String} isbn - a 9 or 10 digit long isbn, if 10 long the present check digit is ignored 
 * @returns {String|null}
 */
export function getISBN10CheckDigit(isbn) {
  isbn = isbn.replaceAll("-", "");

  // remove original check digit
  if (isbn.length === 10) isbn = isbn.slice(0, isbn.length - 1);

  if (isbn.length !== 9) return null;
  if (/[^0-9]/.exec(isbn) != null) return null; // check for non digits

  const checksum = [...isbn].reduce((acc, d, i) => acc + d * (i + 1), 0) % 11;
  return checksum === 10 ? "X" : checksum.toString();
}

/**
 * Calculates and returns the check digit for an isbn13
 * Returns the check digit or undefined if the isbn is invalid
 *
 * @param {String} isbn - a 12 or 13 digit long isbn, if 13 long the present check digit is ignored 
 * @returns {String|null}
 */
export function getISBN13CheckDigit(isbn) {
  isbn = isbn.replaceAll("-", "");

  // remove original check digit
  if (isbn.length === 13) isbn = isbn.slice(0, isbn.length - 1);

  if (isbn.length !== 12) return null;
  if (/[^0-9]/.exec(isbn) != null) return null; // check for non digits

  const checksum = (10 - ([...isbn].reduce((acc, d, i) => acc + d * (i % 2 ? 3 : 1), 0) % 10)) % 10;
  return checksum.toString();
}<|MERGE_RESOLUTION|>--- conflicted
+++ resolved
@@ -105,16 +105,11 @@
             settingsObj.set(setting, e.target.checked);
           });
 
-<<<<<<< HEAD
-          label.appendChild(checkbox);
-          label.appendChild(document.createTextNode(' ' + info.label));
-=======
           const textSpan = document.createElement('span');
           textSpan.textContent = info.label;
 
           label.appendChild(textSpan);
           label.appendChild(checkbox);
->>>>>>> 6564c176
           break;
 
         case "selection":
