--- conflicted
+++ resolved
@@ -47,7 +47,6 @@
 }
 
 /**
-<<<<<<< HEAD
   * @typedef {Object} ToggleSetting
   * @property {"toggle"} type
   * @property {string} label
@@ -154,7 +153,9 @@
   });
 
   return settingsObj;
-=======
+}
+
+/**
  * Gets the current active tab
  * 
  * @returns {Promise<chrome.tabs.Tab | undefined>} A promise that resolves to the active tab object, or undefined if no active tab is found.
@@ -162,5 +163,4 @@
 export async function getCurrentTab() {
   const [tab] = await chrome.tabs.query({ active: true, currentWindow: true });
   return tab;
->>>>>>> 1c6e8861
 }