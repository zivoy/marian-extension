--- conflicted
+++ resolved
@@ -1,12 +1,7 @@
 import { tryGetDetails } from "./messaging.js";
-<<<<<<< HEAD
-import { isAllowedUrl } from "../shared/allowed-patterns.js";
-import { normalizeUrl, setLastFetchedUrl, getLastFetchedUrl } from "./utils.js";
-import { searchIsbn } from "../shared/getGroup.js";
-=======
 import { isAllowedUrl, normalizeUrl } from "../extractors";
 import { setLastFetchedUrl, getLastFetchedUrl, getCurrentTab } from "./utils.js";
->>>>>>> 02471730
+import { searchIsbn } from "../shared/getGroup.js";
 
 // DOM refs (looked up when functions are called)
 function statusBox() { return document.getElementById('status'); }
@@ -263,7 +258,6 @@
     details["Publication date"] = formatDate(details["Publication date"]);
   }
 
-<<<<<<< HEAD
   // Regenerate missing ISBN using other one
   if (!details["ISBN-13"] && !!details["ISBN-10"]) {
     // make isbn13 from isbn10
@@ -302,7 +296,8 @@
         }
       }
     } catch { }
-=======
+  }
+
   if (details["Listening Length"] && details["Listening Length"].length >= 1) {
     if (!Array.isArray(details["Listening Length"])) {
       details["Listening Length"] = [details["Listening Length"]];
@@ -330,7 +325,6 @@
     if (valid) {
       details["Listening Length Seconds"] = lengthSeconds;
     }
->>>>>>> 02471730
   }
 
   const hr = document.createElement('hr');
