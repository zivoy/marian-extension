--- conflicted
+++ resolved
@@ -289,11 +289,6 @@
   container.appendChild(hr);
 
   const orderedKeys = [
-<<<<<<< HEAD
-    'ISBN-10', 'ISBN-13', 'ASIN', 'Source ID', 'Contributors', 'Publisher',
-    'Reading Format', 'Listening Length', 'Pages', 'Edition Format',
-    'Publication date', 'Language', 'Country'
-=======
     'ISBN-10',
     'ISBN-13',
     'ASIN',
@@ -306,8 +301,8 @@
     'Edition Format',
     'Edition Information',
     'Publication date',
-    'Language'
->>>>>>> 667a96a3
+    'Language',
+    'Country'
   ];
 
   const rendered = new Set(['Series', 'Series Place']);
