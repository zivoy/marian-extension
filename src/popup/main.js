--- conflicted
+++ resolved
@@ -59,37 +59,6 @@
       showStatus("This extension only works on supported product pages.");
       return;
     }
-<<<<<<< HEAD
-
-    showStatus("DOM Loaded, fetching details...");
-    tryGetDetails()
-      .then(async (details) => {
-        showDetails();
-        const detailsEl = document.getElementById('details');
-        if (detailsEl) detailsEl.innerHTML = "";
-        await renderDetails(details);
-
-        addRefreshButton(() => {
-          showStatus("Refreshing...");
-          tryGetDetails()
-            .then(async (details) => {
-              showDetails();
-              await renderDetails(details);
-            })
-            .catch(err => showStatus(err));
-        });
-
-        chrome.tabs.query({ active: true, currentWindow: true }, ([tab]) => {
-          const currentUrl = tab?.url || '';
-          setLastFetchedUrl(currentUrl);
-          updateRefreshButtonForUrl(currentUrl);
-        });
-      })
-      .catch(err => {
-        showStatus(err);
-      });
-=======
->>>>>>> 1c14dff7
   });
 });
 
@@ -103,36 +72,17 @@
 
   if (msg.type === "REFRESH_SIDEBAR" && isForThisSidebar(msg.windowId) && msg.url && isAllowedUrl(msg.url)) {
     showStatus("Loading details...");
-<<<<<<< HEAD
-    tryGetDetails()
-      .then(async (details) => {
-        showDetails();
-        // clear previous content (matches your original)
-        const detailsEl = document.getElementById('details');
-        if (detailsEl) detailsEl.innerHTML = "";
-        await renderDetails(details);
-
-        chrome.tabs.query({ active: true, currentWindow: true }, ([tab]) => {
-          const currentUrl = tab?.url || '';
-          setLastFetchedUrl(currentUrl);
-          updateRefreshButtonForUrl(currentUrl);
-        });
-      })
-      .catch(err => {
-        showStatus(err);
-=======
     let tab = await getCurrentTab();
     try {
       const details = await tryGetDetails(tab);
       showDetails();
       const detailsEl = document.getElementById('details');
       if (detailsEl) detailsEl.innerHTML = "";
-      renderDetails(details);
+      await renderDetails(details);
 
       setLastFetchedUrl(tab?.url || "");
       getCurrentTab().then((activeTab) => {
         updateRefreshButtonForUrl(activeTab?.url || "");
->>>>>>> 1c14dff7
       });
 
     } catch (err) {
