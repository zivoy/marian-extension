name: Build and Release

on:
  push:
    branches:
      - main
  release:
    types:
      - published

jobs:
  build:
    runs-on: ubuntu-latest

    steps:
      - name: Checkout repository
        uses: actions/checkout@v4

      - name: Set up Node.js
        uses: actions/setup-node@v4
        with:
          node-version: '20'

      - name: Install dependencies
        run: npm ci

<<<<<<< HEAD
=======
      - name: Build extension
        run: npm run build

>>>>>>> 5f93d50a
      - name: Set environment variables
        if: github.event_name == 'release'
        run: |
          echo "REPO_NAME=$(basename ${{ github.repository }})" >> $GITHUB_ENV
          echo "RELEASE_TAG=${{ github.event.release.tag_name }}" >> $GITHUB_ENV

      - name: Build extension
        run: node build.js

      - name: Zip and rename browser builds (only for release)
        if: github.event_name == 'release'
        run: |
          cd distro
          (cd chrome && zip -r ../chrome.zip .)
          (cd firefox && zip -r ../firefox.zip .)
          cd ..
          mkdir -p packaged
          mv distro/chrome.zip "packaged/${REPO_NAME}-chrome.${RELEASE_TAG}.zip"
          mv distro/firefox.zip "packaged/${REPO_NAME}-firefox.${RELEASE_TAG}.zip"

      - name: Upload zips to release
        if: github.event_name == 'release'
        uses: softprops/action-gh-release@v1
        with:
          files: |
            packaged/*.zip
        env:
          GITHUB_TOKEN: ${{ secrets.GITHUB_TOKEN }}<|MERGE_RESOLUTION|>--- conflicted
+++ resolved
@@ -24,12 +24,6 @@
       - name: Install dependencies
         run: npm ci
 
-<<<<<<< HEAD
-=======
-      - name: Build extension
-        run: npm run build
-
->>>>>>> 5f93d50a
       - name: Set environment variables
         if: github.event_name == 'release'
         run: |
@@ -37,7 +31,7 @@
           echo "RELEASE_TAG=${{ github.event.release.tag_name }}" >> $GITHUB_ENV
 
       - name: Build extension
-        run: node build.js
+        run: npm run build
 
       - name: Zip and rename browser builds (only for release)
         if: github.event_name == 'release'
